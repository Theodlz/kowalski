--- conflicted
+++ resolved
@@ -462,11 +462,7 @@
 To ingest a new catalog into Kowalski from a fits, csv, or parquet file, you can use the `ingest_catalog.py` script in the `tools` directory. To use it, run:
 
 ```bash
-<<<<<<< HEAD
-PYTHONPATH=. python kowalski/ingesters/ingest_catalog.py --catalog_name="TEST" --path="data/catalogs/<your_file.fits_or_csv>" --max_docs=500 --ra_col="RA" --dec_col="DEC" --format="<fits_or_csv>"
-=======
-PYTHONPATH=. KOWALSKI_APP_PATH=../ python ../tools/ingest_catalog.py --catalog_name="TEST" --path="data/catalogs/<your_file.fits_csv_or_parquet>" --max_docs=500 --ra_col="RA" --dec_col="DEC" --format="<fits_or_csv>"
->>>>>>> 6520e3e0
+PYTHONPATH=. python kowalski/ingesters/ingest_catalog.py --catalog_name="TEST" --path="data/catalogs/<your_file.fits_csv_or_parquet>" --max_docs=500 --ra_col="RA" --dec_col="DEC" --format="<fits_csv_or_parquet>"
 ```
 
 The max_docs argument is optional, and if not provided, the entire catalog will be ingested. We advise setting it to somewhere between 1 and 10 the first time, to assess if the catalog is being ingested as expected before ingesting the rest. If you want to specify the RA and Dec columns, you can use the `--ra_col` and `--dec_col` arguments; if not provided, the script will try to find the RA and Dec columns in the catalog. The format argument is also optional, and if not provided, the script will try to process the file as a fits file. The catalog name argument and the path are required.
