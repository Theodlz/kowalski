version: "3.7"

volumes:
  mongodb:
  data:
  logs:

networks:
  default:
    external: true
    name: fritz_net

services:

  api:
    build:
      context: .
      dockerfile: api.Dockerfile
<<<<<<< HEAD
    image: dmitryduev/kowalski-api:latest
=======
    image: skyportal/kowalski-api:latest
>>>>>>> 934e5405
    volumes:
      - data:/kowalski/data
      - logs:/kowalski/logs
    expose:
      - "4000"
    # fixme:
    ports:
      - "4000:4000"
    links:
      - mongo:kowalski-mongo
    restart: always
    depends_on:
      - mongo

  ingester:
    build:
      context: .
      dockerfile: ingester.Dockerfile
<<<<<<< HEAD
    image: dmitryduev/kowalski-ingester:latest
=======
    image: skyportal/kowalski-ingester:latest
>>>>>>> 934e5405
    volumes:
      - data:/kowalski/data
      - logs:/kowalski/logs
    links:
      - mongo:kowalski-mongo
    restart: always
    depends_on:
      - mongo

  mongo:
#    image: mongo:latest
    build:
      context: .
      dockerfile: mongo.Dockerfile
    hostname: mongo
    expose:
      - "27017"
    # fixme:
    ports:
      - "27017:27017"
    environment:
      - MONGO_INITDB_ROOT_USERNAME=mongoadmin
      - MONGO_INITDB_ROOT_PASSWORD=mongoadminsecret
      - MONGO_REPLICA_SET_NAME=rs0
    volumes:
      - mongodb:/data/db
    restart: always
    healthcheck:
      test: test $$(echo "rs.initiate().ok || rs.status().ok" | mongo -u $${MONGO_INITDB_ROOT_USERNAME} -p $${MONGO_INITDB_ROOT_PASSWORD} --quiet) -eq 1
      interval: 10s
      start_period: 20s
    # run as a replica set of size 1 called rs0 using keyfile for internal authorization
    command: [ "--keyFile", "/opt/keyfile", "--replSet", "rs0", "--bind_ip_all" ]<|MERGE_RESOLUTION|>--- conflicted
+++ resolved
@@ -16,11 +16,7 @@
     build:
       context: .
       dockerfile: api.Dockerfile
-<<<<<<< HEAD
-    image: dmitryduev/kowalski-api:latest
-=======
     image: skyportal/kowalski-api:latest
->>>>>>> 934e5405
     volumes:
       - data:/kowalski/data
       - logs:/kowalski/logs
@@ -39,11 +35,7 @@
     build:
       context: .
       dockerfile: ingester.Dockerfile
-<<<<<<< HEAD
-    image: dmitryduev/kowalski-ingester:latest
-=======
     image: skyportal/kowalski-ingester:latest
->>>>>>> 934e5405
     volumes:
       - data:/kowalski/data
       - logs:/kowalski/logs
