--- conflicted
+++ resolved
@@ -83,13 +83,10 @@
     "allocation_id": str,
     "payload": dict,
     "target_group_ids": list,
-<<<<<<< HEAD
     "validity_days": int,
     "radius": float,
-=======
     "radius": float,
     "validity_days": int,
->>>>>>> bf628f72
 }
 
 
